--- conflicted
+++ resolved
@@ -1,36 +1,14 @@
 from __future__ import annotations
 
-<<<<<<< HEAD
-"""Data acquisition module – **continuous 10 kHz capture while GUI is running**.
-
-The GUI (``Display.py``) polls `getSignalData()` roughly 10 Hz for the live
-plot.  Meanwhile, this class starts a **hardware‑paced** background scan the
-moment it is constructed and streams the raw 14‑bit data into a circular buffer
-large enough to hold 10 minutes (600 s × 10 kHz = 6 000 000 samples ≈ 12 MiB).
-When the operator stops the run, ``writeData()`` spools out everything collected
-so far – *no post‑capture re‑measurement*.  The public interface (``getSignalData``
-& ``writeData``) is unchanged, so the rest of the code‑base needs no edits.
-"""
-
-# ---------------------------------------------------------------------------
-# Imports & constants
-# ---------------------------------------------------------------------------
-=======
 from mcculw import ul
 from mcculw.enums import ULRange, ScanOptions, FunctionType
 from mcculw.ul import ULError
 from mcculw.device_info import DaqDeviceInfo
 
->>>>>>> 7f1ec348
 import time
 from datetime import datetime
 from ctypes import cast, POINTER, c_ushort
 from typing import List, Tuple
-<<<<<<< HEAD
-
-from mcculw import ul
-from mcculw.enums import ULRange, ScanOptions, FunctionType
-=======
 
 __all__ = ["DataAcquisition"]
 
@@ -52,109 +30,25 @@
 
         self.data = []
         self.startTime = time.perf_counter()
->>>>>>> 7f1ec348
 
-__all__ = ["DataAcquisition"]
+        self.operatorInitials = "NULL"
 
-# Size of circular buffer (seconds)
-_BUFFER_SEC = 600          # 10 min safety margin – 600 s × 10 kHz ≈ 12 MiB RAM
-_TIMEFMT = "%y%m%d_%H%M%S"  # YYMMDD_HHMMSS for file names
+    def mainLoop(self) -> None:
+        self.startTime = time.perf_counter()
+        
+        # todo: make it run for x amount of time
+        #while (1 == 1):
+        for i in range(1):
+            signalValue = self.getSignalData()
+            timeValue = self.getTimeData(self.startTime)
+            self.recordData(timeValue, signalValue)
+
+        self.writeData(self.data)
 
 
-class DataAcquisition:
-    """Continuously grab **CH0‑DIFF** at 10 000 samples / s in the background."""
-
-    def __init__(self) -> None:
-        # Device parameters --------------------------------------------------
-        self.board_num = 0
-        self.channel = 0  # CH0‑HI / CH0‑LO
-        self.ai_range = ULRange.BIP20VOLTS
-        self.sample_rate = 10_000  # Hz (one‑channel limit 48 kS/s 【5:0†file‑NYum...L23‑L35】)
-
-        # Operator initials – set by GUI before write‑out
-        self.operatorInitials: str = "NULL"
-
-        # Allocate circular buffer & kick off continuous scan ---------------
-        self._max_samples = int(_BUFFER_SEC * self.sample_rate)
-        self._memhandle = ul.win_buf_alloc(self._max_samples)
-        if not self._memhandle:
-            raise MemoryError("Could not allocate UL buffer.")
-
-        ul.a_in_scan(
-            self.board_num,
-            self.channel,
-            self.channel,
-            self._max_samples,
-            self.sample_rate,
-            self.ai_range,
-            self._memhandle,
-            ScanOptions.BACKGROUND | ScanOptions.CONTINUOUS,
-            )
-        # Let the device fill at least one block (32 samples) before first GUI read
-        time.sleep(0.005)
-
-    # ------------------------------------------------------------------
-    # Public API called by Display.py
-    # ------------------------------------------------------------------
-    def getSignalData(self) -> float | None:
-        """Return an instantaneous *software‑paced* sample for live display."""
+    def getSignalData(self) -> (float | None):
         try:
             raw = ul.a_in(self.board_num, self.channel, self.ai_range)
-<<<<<<< HEAD
-            return ul.to_eng_units(self.board_num, self.ai_range, raw)
-        except Exception:
-            return None
-
-    def writeData(self, _gui_dump: List[Tuple[float, float]] | None = None) -> None:  # noqa: D401
-        """Stop the background scan, dump everything collected, and save to disk."""
-        try:
-            status, cur_count, cur_index = ul.get_status(self.board_num, FunctionType.AIFUNCTION)
-            # cur_count may exceed buffer.  We keep the *latest* _max_samples
-            nsamp = min(cur_count, self._max_samples)
-
-            buf_ptr = cast(self._memhandle, POINTER(c_ushort))
-            data: List[Tuple[float, float]] = []
-
-            if cur_count <= self._max_samples:
-                # No wrap‑around – samples are in order 0 … nsamp‑1
-                for i in range(nsamp):
-                    volts = ul.to_eng_units(self.board_num, self.ai_range, buf_ptr[i])
-                    data.append((i / self.sample_rate, volts))
-            else:
-                # Buffer wrapped – start after cur_index for chronological order
-                start = (cur_index + 1) % self._max_samples
-                for i in range(nsamp):
-                    idx = (start + i) % self._max_samples
-                    volts = ul.to_eng_units(self.board_num, self.ai_range, buf_ptr[idx])
-                    t = (cur_count - nsamp + i) / self.sample_rate  # true time stamp
-                    data.append((t, volts))
-
-            self._write_file(data)
-        finally:
-            ul.stop_background(self.board_num, FunctionType.AIFUNCTION)
-            ul.win_buf_free(self._memhandle)
-            self._memhandle = None  # help GC
-
-    # ------------------------------------------------------------------
-    # File helper
-    # ------------------------------------------------------------------
-    def _write_file(self, data: List[Tuple[float, float]]) -> None:
-        fname = f"{self.operatorInitials.upper()}_{datetime.now().strftime(_TIMEFMT)}.txt"
-        with open(fname, "w", encoding="utf‑8") as fh:
-            for t, v in data:
-                fh.write(f"{t:.6f}\t{v:.6f}\n")
-
-    # ------------------------------------------------------------------
-    # Destructor – belt & suspenders
-    # ------------------------------------------------------------------
-    def __del__(self):
-        try:
-            if self._memhandle:
-                ul.stop_background(self.board_num, FunctionType.AIFUNCTION)
-                ul.win_buf_free(self._memhandle)
-        except Exception:
-            pass
-=======
             processed = ul.to_eng_units(self.board_num, self.ai_range, raw)
             return processed
 
@@ -192,5 +86,4 @@
         now = datetime.now()
         formatted = now.strftime("%y%m%d_%H%M%S")
 
-        return formatted
->>>>>>> 7f1ec348
+        return formatted